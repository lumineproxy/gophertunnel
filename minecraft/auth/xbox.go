package auth

import (
	"bytes"
	"context"
	"crypto/ecdsa"
	"crypto/elliptic"
	"crypto/rand"
	"crypto/sha256"
	"crypto/tls"
	"encoding/base64"
	"encoding/binary"
	"encoding/json"
	"fmt"
<<<<<<< HEAD
	"github.com/df-mc/go-xsapi"
=======
	"math/big"
>>>>>>> 102aa929
	"net/http"
	"time"

	"github.com/google/uuid"
	"golang.org/x/oauth2"
)

// XBLToken holds info on the authorization token used for authenticating with XBOX Live.
type XBLToken struct {
	AuthorizationToken struct {
		DisplayClaims struct {
			UserInfo []struct {
				GamerTag string `json:"gtg"`
				XUID     string `json:"xid"`
				UserHash string `json:"uhs"`
			} `json:"xui"`
		}
		Token string
	}

	// key is the private key used as 'ProofKey' for authentication.
	// It is used for signing requests in [XBLToken.SetAuthHeader].
	key *ecdsa.PrivateKey
}

// String returns a string that may be used for the 'Authorization' header used for Minecraft
// related endpoints that need an XBOX Live authenticated caller.
func (t XBLToken) String() string {
	return fmt.Sprintf("XBL3.0 x=%s;%s", t.AuthorizationToken.DisplayClaims.UserInfo[0].UserHash, t.AuthorizationToken.Token)
}

// DisplayClaims returns a [xsapi.DisplayClaims] from the token. It can be used by the XSAPI
// package to include display claims in requests that require them.
func (t XBLToken) DisplayClaims() xsapi.DisplayClaims {
	return t.AuthorizationToken.DisplayClaims.UserInfo[0]
}

// SetAuthHeader sets an 'Authorization' header to the request using [XBLToken.String]. It also
// signs the request with a 'Signature' header using the private key if [http.Request.Body] implements
// the Bytes() method to return its bytes to sign (typically [bytes.Buffer] or similar).
func (t XBLToken) SetAuthHeader(r *http.Request) {
	r.Header.Set("Authorization", t.String())

	if b, ok := r.Body.(interface {
		Bytes() []byte
	}); ok {
		sign(r, b.Bytes(), t.key)
	}
}

// RequestXBLToken requests an XBOX Live auth token using the passed Live token pair.
func RequestXBLToken(ctx context.Context, liveToken *oauth2.Token, relyingParty string) (*XBLToken, error) {
	if !liveToken.Valid() {
		return nil, fmt.Errorf("live token is no longer valid")
	}
	c := &http.Client{
		Transport: &http.Transport{
			TLSClientConfig: &tls.Config{
				Renegotiation:      tls.RenegotiateOnceAsClient,
				InsecureSkipVerify: true,
			},
		},
	}
	defer c.CloseIdleConnections()

	// We first generate an ECDSA private key which will be used to provide a 'ProofKey' to each of the
	// requests, and to sign these requests.
	key, err := ecdsa.GenerateKey(elliptic.P256(), rand.Reader)
	if err != nil {
		return nil, fmt.Errorf("generating ECDSA key: %w", err)
	}
	deviceToken, err := obtainDeviceToken(ctx, c, key)
	if err != nil {
		return nil, err
	}
	return obtainXBLToken(ctx, c, key, liveToken, deviceToken, relyingParty)
}

func obtainXBLToken(ctx context.Context, c *http.Client, key *ecdsa.PrivateKey, liveToken *oauth2.Token, device *deviceToken, relyingParty string) (*XBLToken, error) {
	data, err := json.Marshal(map[string]any{
		"AccessToken":       "t=" + liveToken.AccessToken,
		"AppId":             "0000000048183522",
		"deviceToken":       device.Token,
		"Sandbox":           "RETAIL",
		"UseModernGamertag": true,
		"SiteName":          "user.auth.xboxlive.com",
		"RelyingParty":      relyingParty,
		"ProofKey": map[string]any{
			"crv": "P-256",
			"alg": "ES256",
			"use": "sig",
			"kty": "EC",
			"x":   base64.RawURLEncoding.EncodeToString(padTo32Bytes(key.PublicKey.X)),
			"y":   base64.RawURLEncoding.EncodeToString(padTo32Bytes(key.PublicKey.Y)),
		},
	})
	if err != nil {
		return nil, fmt.Errorf("marshaling XBL auth request: %w", err)
	}

	req, err := http.NewRequestWithContext(ctx, "POST", "https://sisu.xboxlive.com/authorize", bytes.NewReader(data))
	if err != nil {
		return nil, fmt.Errorf("POST %v: %w", "https://sisu.xboxlive.com/authorize", err)
	}
	req.Header.Set("x-xbl-contract-version", "1")
	sign(req, data, key)

	resp, err := c.Do(req)
	if err != nil {
		return nil, fmt.Errorf("POST %v: %w", "https://sisu.xboxlive.com/authorize", err)
	}
	defer resp.Body.Close()
	if resp.StatusCode != 200 {
		// Xbox Live returns a custom error code in the x-err header.
		if errorCode := resp.Header.Get("x-err"); errorCode != "" {
			return nil, fmt.Errorf("POST %v: %v", "https://sisu.xboxlive.com/authorize", parseXboxErrorCode(errorCode))
		}
		return nil, fmt.Errorf("POST %v: %v", "https://sisu.xboxlive.com/authorize", resp.Status)
	}
	info := &XBLToken{key: key}
	return info, json.NewDecoder(resp.Body).Decode(info)
}

// deviceToken is the token obtained by requesting a device token by posting to xblDeviceAuthURL. Its Token
// field may be used in a request to obtain the XSTS token.
type deviceToken struct {
	Token string
}

// obtainDeviceToken sends a POST request to the device auth endpoint using the ECDSA private key passed to
// sign the request.
func obtainDeviceToken(ctx context.Context, c *http.Client, key *ecdsa.PrivateKey) (token *deviceToken, err error) {
	data, err := json.Marshal(map[string]any{
		"RelyingParty": "http://auth.xboxlive.com",
		"TokenType":    "JWT",
		"Properties": map[string]any{
			"AuthMethod": "ProofOfPossession",
			"Id":         "{" + uuid.New().String() + "}",
			"DeviceType": "Android",
			"Version":    "10",
			"ProofKey": map[string]any{
				"crv": "P-256",
				"alg": "ES256",
				"use": "sig",
				"kty": "EC",
				"x":   base64.RawURLEncoding.EncodeToString(padTo32Bytes(key.PublicKey.X)),
				"y":   base64.RawURLEncoding.EncodeToString(padTo32Bytes(key.PublicKey.Y)),
			},
		},
	})
	if err != nil {
		return nil, fmt.Errorf("marshaling device auth request: %w", err)
	}

	request, err := http.NewRequestWithContext(ctx, "POST", "https://device.auth.xboxlive.com/device/authenticate", bytes.NewReader(data))
	if err != nil {
		return nil, fmt.Errorf("POST %v: %w", "https://device.auth.xboxlive.com/device/authenticate", err)
	}
	request.Header.Set("x-xbl-contract-version", "1")
	sign(request, data, key)

	resp, err := c.Do(request)
	if err != nil {
		return nil, fmt.Errorf("POST %v: %w", "https://device.auth.xboxlive.com/device/authenticate", err)
	}
	defer resp.Body.Close()
	if resp.StatusCode != 200 {
		return nil, fmt.Errorf("POST %v: %v", "https://device.auth.xboxlive.com/device/authenticate", resp.Status)
	}
	token = &deviceToken{}
	return token, json.NewDecoder(resp.Body).Decode(token)
}

// sign signs the request passed containing the body passed. It signs the request using the ECDSA private key
// passed. If the request has a 'ProofKey' field in the Properties field, that key must be passed here.
func sign(request *http.Request, body []byte, key *ecdsa.PrivateKey) {
	currentTime := windowsTimestamp()
	hash := sha256.New()

	// Signature policy version (0, 0, 0, 1) + 0 byte.
	buf := bytes.NewBuffer([]byte{0, 0, 0, 1, 0})
	// Timestamp + 0 byte.
	_ = binary.Write(buf, binary.BigEndian, currentTime)
	buf.Write([]byte{0})
	hash.Write(buf.Bytes())

	// HTTP method, generally POST + 0 byte.
	hash.Write([]byte(request.Method))
	hash.Write([]byte{0})
	// Request uri path + raw query + 0 byte.
	path := request.URL.Path
	if rq := request.URL.RawQuery; rq != "" {
		path += "?" + rq
	}
	hash.Write([]byte(path))
	hash.Write([]byte{0})

	// Authorization header if present, otherwise an empty string + 0 byte.
	hash.Write([]byte(request.Header.Get("Authorization")))
	hash.Write([]byte{0})

	// Body data (only up to a certain limit, but this limit is practically never reached) + 0 byte.
	hash.Write(body)
	hash.Write([]byte{0})

	// Sign the checksum produced, and combine the 'r' and 's' into a single signature.
	// Encode r and s as 32-byte, zero-padded big-endian values so the P-256 signature is always exactly 64 bytes long.
	r, s, _ := ecdsa.Sign(rand.Reader, key, hash.Sum(nil))
	signature := make([]byte, 64)
	r.FillBytes(signature[:32])
	s.FillBytes(signature[32:])

	// The signature begins with 12 bytes, the first being the signature policy version (0, 0, 0, 1) again,
	// and the other 8 the timestamp again.
	buf = bytes.NewBuffer([]byte{0, 0, 0, 1})
	_ = binary.Write(buf, binary.BigEndian, currentTime)

	// Append the signature to the other 12 bytes, and encode the signature with standard base64 encoding.
	sig := append(buf.Bytes(), signature...)
	request.Header.Set("Signature", base64.StdEncoding.EncodeToString(sig))
}

// windowsTimestamp returns a Windows specific timestamp. It has a certain offset from Unix time which must be
// accounted for.
func windowsTimestamp() int64 {
	return (time.Now().Unix() + 11644473600) * 10000000
}

// padTo32Bytes converts a big.Int into a fixed 32-byte, zero-padded slice.
// This is used to ensure that the X and Y coordinates of the ECDSA public key are always 32 bytes long,
// because big.Int.Bytes() returns a minimal encoding which may sometimes be less than 32 bytes.
func padTo32Bytes(b *big.Int) []byte {
	out := make([]byte, 32)
	b.FillBytes(out)
	return out
}

// parseXboxError returns the message associated with an Xbox Live error code.
func parseXboxErrorCode(code string) string {
	switch code {
	case "2148916227":
		return "Your account was banned by Xbox for violating one or more Community Standards for Xbox and is unable to be used."
	case "2148916229":
		return "Your account is currently restricted and your guardian has not given you permission to play online. Login to https://account.microsoft.com/family/ and have your guardian change your permissions."
	case "2148916233":
		return "Your account currently does not have an Xbox profile. Please create one at https://signup.live.com/signup"
	case "2148916234":
		return "Your account has not accepted Xbox's Terms of Service. Please login and accept them."
	case "2148916235":
		return "Your account resides in a region that Xbox has not authorized use from. Xbox has blocked your attempt at logging in."
	case "2148916236":
		return "Your account requires proof of age. Please login to https://login.live.com/login.srf and provide proof of age."
	case "2148916237":
		return "Your account has reached its limit for playtime. Your account has been blocked from logging in."
	case "2148916238":
		return "The account date of birth is under 18 years and cannot proceed unless the account is added to a family by an adult."
	default:
		return fmt.Sprintf("unknown error code: %v", code)
	}
}<|MERGE_RESOLUTION|>--- conflicted
+++ resolved
@@ -12,11 +12,8 @@
 	"encoding/binary"
 	"encoding/json"
 	"fmt"
-<<<<<<< HEAD
 	"github.com/df-mc/go-xsapi"
-=======
 	"math/big"
->>>>>>> 102aa929
 	"net/http"
 	"time"
 
